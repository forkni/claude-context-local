# Claude Context Local

```
 ██████╗ ██╗      █████╗ ██╗   ██╗██████╗ ███████╗
██╔════╝ ██║     ██╔══██╗██║   ██║██╔══██╗██╔════╝
██║      ██║     ███████║██║   ██║██║  ██║█████╗
██║      ██║     ██╔══██║██║   ██║██║  ██║██╔══╝
╚██████╗ ███████╗██║  ██║╚██████╔╝██████╔╝███████╗

 ██████╗ ██████╗ ███╗   ██╗████████╗███████╗██╗  ██╗████████╗
██╔════╝██╔═══██╗████╗  ██║╚══██╔══╝██╔════╝╚██╗██╔╝╚══██╔══╝
██║     ██║   ██║██╔██╗ ██║   ██║   █████╗   ╚███╔╝    ██║
██║     ██║   ██║██║╚██╗██║   ██║   ██╔══╝   ██╔██╗    ██║
╚██████╗╚██████╔╝██║ ╚████║   ██║   ███████╗██╔╝ ██╗   ██║

██╗      ██████╗  ██████╗ █████╗ ██╗
██║     ██╔═══██╗██╔════╝██╔══██╗██║
██║     ██║   ██║██║     ███████║██║
██║     ██║   ██║██║     ██╔══██║██║
███████╗╚██████╔╝╚██████╗██║  ██║███████╗
```

**Local-first semantic code search for Claude Code.** Hybrid search combining semantic understanding with text matching, running 100% locally with multi-model routing (Qwen3, BGE-M3, CodeRankEmbed). No API keys, no costs, your code never leaves your machine.

[![License: Apache-2.0](https://img.shields.io/badge/License-Apache--2.0-blue.svg)](LICENSE)
[![Platform: Windows](https://img.shields.io/badge/Platform-Windows-blue.svg)](https://www.microsoft.com/windows)
[![Python: 3.11+](https://img.shields.io/badge/Python-3.11%2B-blue.svg)](https://www.python.org/)

## Highlights

- **Hybrid Search**: BM25 + semantic fusion (44.4% precision, 100% MRR) - [benchmarks](docs/BENCHMARKS.md)
- **93-97% Token Reduction**: Semantic search vs traditional file reading - [performance analysis](docs/BENCHMARKS.md)
- **Multi-Model Routing**: Intelligent query routing (Qwen3, BGE-M3, CodeRankEmbed) with 100% accuracy - [advanced features](docs/ADVANCED_FEATURES_GUIDE.md)
- **19 File Extensions**: Python, JS, TS, Go, Rust, C/C++, C#, GLSL with AST/tree-sitter chunking
- **15 MCP Tools**: Complete Claude Code integration - [tool reference](docs/MCP_TOOLS_REFERENCE.md)

**Status**: ✅ Production-ready | 700+ passing tests | All 15 MCP tools operational | Windows 10/11

## Quick Start

### 1. Install

```
git clone https://github.com/forkni/claude-context-local.git
cd claude-context-local
```

Double-click `install-windows.cmd` and follow the prompts:

1. **System Detection** - Automatic Python and CUDA/GPU detection
2. **Installation** - Select "Auto-Install" (recommended)
3. **HuggingFace Token** - Enter your token when prompted ([get token](https://huggingface.co/settings/tokens))
4. **Claude Code Setup** - Automatic MCP server registration

### 2. Index Your Project

Double-click `start_mcp_server.cmd` and select **5. Project Management**:

```
=== Project Management ===

  1. Index New Project       ← Select this
  2. Re-index Existing Project
  3. Force Re-index Project
  4. List Indexed Projects
  ...
```

Enter your project path when prompted (e.g., `C:\Projects\MyApp`).

### 3. Start Server

Return to main menu and select **1. Quick Start Server**:

```
=== Claude Context MCP Server Launcher ===

  1. Quick Start Server      ← Select this
  2. Installation & Setup
  3. Search Configuration
  ...
```

### 4. Connect in Claude Code

After the server starts, connect in Claude Code:

1. Type `/mcp` in Claude Code
2. Select **Reconnect** next to `code-search`
3. Wait for "Connected" confirmation

### 5. Start Searching

Now simply ask Claude Code natural questions about your codebase:

- "Find authentication functions in my project"
- "Show me error handling patterns"
- "Where is the database connection setup?"

Claude Code will automatically use the semantic search tools to find relevant code.

**That's it!** You're now searching your code semantically with 93-97% fewer tokens.

## How It Works

### Claude Code Integration

When connected via `/mcp` → Reconnect, Claude Code gains access to 15 semantic search tools exposed as `mcp__code-search__*` functions.

A [**SKILL.md**](.claude/skills/mcp-search-tool/SKILL.md) file in the repository provides Claude with workflow guidance for optimal tool usage, including project context validation and search mode selection.

### Natural Language Queries

Simply ask questions about your code. Claude Code automatically selects and uses the appropriate MCP tools:

| Your Question | Claude Code Uses |
|---------------|------------------|
| "Find authentication functions" | `search_code("authentication functions")` |
| "What calls the login function?" | `find_connections(symbol_name="login")` |
| "Show similar code to this handler" | `find_similar_code(chunk_id)` |

> **Tip: Forcing MCP Tool Usage**
>
> If Claude doesn't automatically use the search tools, include these phrases:
> - "Use the **code-search MCP tools** to find..."
> - "**Search the indexed codebase** for..."
> - "Use **semantic search** to locate..."
> - "**Query the code index** for..."
>
> Example: "Use the code-search MCP tools to find all error handling patterns"

## Core Usage

### Index Project

Ask Claude Code to index your project:
- "Index the project at C:\Projects\MyApp"
- "Re-index the current project to pick up new changes"

Or use the interactive menu:
```bash
start_mcp_server.cmd → 5 (Project Management)
  → 1 (Index New Project) or 2 (Re-index Existing) or 3 (Force Re-index)
```

<<<<<<< HEAD
Results are saved to `benchmark_results/` directory (gitignored for privacy).
See [docs/BENCHMARKS.md](docs/BENCHMARKS.md) for detailed performance metrics.

## Search Modes & Performance
=======
### Search Code

Ask Claude Code naturally:
- "Find the user authentication logic in my code"
- "Show me all error handling patterns with try except"
- "Where are the async database queries defined?"

For precise control with filters:
- "Search for auth handlers excluding the tests and vendor directories"
- "Find similar code to the login function in auth.py"

To analyze dependencies:
- "What code depends on the process_data function in utils.py?"
- "Show me all functions that call the login handler"

### Configure Search

Ask Claude Code to adjust settings:
- "Configure search mode to hybrid with 0.4 BM25 and 0.6 dense weights"
- "Show me the current search configuration"
- "Switch the embedding model to BGE-M3"

Or use the interactive menu:
```bash
start_mcp_server.cmd → 3 (Search Configuration)
```

## Search Modes

| Mode | Description | Performance | Quality | Status |
|------|-------------|-------------|---------|--------|
| **hybrid** (default) | BM25 + Semantic fusion | 487ms | 44.4% precision, 100% MRR | ✅ Operational |
| **semantic** | Dense vector search | 487ms | 38.9% precision, 100% MRR | ✅ Operational |
| **bm25** | Text-based sparse search | 162ms | 33.3% precision, 61.1% MRR | ✅ Operational |
| **auto** | Adaptive mode selection | Adaptive | Context-dependent | ✅ Operational |

**Configuration**: See [Hybrid Search Configuration Guide](docs/HYBRID_SEARCH_CONFIGURATION_GUIDE.md)

## MCP Tool Reference (For Claude Code)
>>>>>>> 0cc881e3

These tools are available to Claude Code as `mcp__code-search__*` functions. You don't invoke them directly - Claude Code uses them automatically when you ask relevant questions. The [SKILL.md](.claude/skills/mcp-search-tool/SKILL.md) file guides Claude's tool usage for optimal results.

### Core Search

- `search_code` - Main semantic/hybrid search
- `index_directory` - Index project for searching
- `find_similar_code` - Find code similar to chunk
- `find_connections` - Dependency & impact analysis

### Configuration

- `configure_search_mode` - Set hybrid search parameters
- `configure_query_routing` - Configure multi-model routing
- `get_search_config_status` - View current configuration
- `list_embedding_models` - List available models
- `switch_embedding_model` - Switch between models

<<<<<<< HEAD
```
claude-context-local/
├── chunking/                         # Multi-language chunking (22 extensions)
│   ├── multi_language_chunker.py     # Unified orchestrator (Python AST + tree-sitter)
│   ├── python_ast_chunker.py         # Python-specific chunking (rich metadata)
│   └── tree_sitter.py                # Tree-sitter: JS/TS/JSX/TSX/Svelte/Go/Java/Rust/C/C++/C#/GLSL
├── embeddings/
│   └── embedder.py                   # EmbeddingGemma; device=auto (CUDA→MPS→CPU); offline cache
├── search/
│   ├── indexer.py                    # FAISS index (CPU by default; GPU when available)
│   ├── searcher.py                   # Intelligent ranking & filters
│   ├── incremental_indexer.py        # Merkle-driven incremental indexing
│   ├── hybrid_searcher.py            # BM25 + semantic fusion
│   ├── bm25_index.py                 # BM25 text search implementation
│   ├── reranker.py                   # RRF (Reciprocal Rank Fusion) reranking
│   └── config.py                     # Search configuration management
├── merkle/
│   ├── merkle_dag.py                 # Content-hash DAG of the workspace
│   ├── change_detector.py            # Diffs snapshots to find changed files
│   └── snapshot_manager.py           # Snapshot persistence & stats
├── mcp_server/
│   └── server.py                     # MCP tools for Claude Code (stdio/HTTP)
├── tools/                            # Development utilities
│   ├── index_project.py              # Interactive project indexing
│   ├── search_helper.py              # Standalone search interface
│   └── auto_tune_search.py           # Parameter optimization tool
├── evaluation/                       # Comprehensive evaluation framework
│   ├── base_evaluator.py             # Base evaluation framework
│   ├── semantic_evaluator.py         # Search quality evaluation
│   ├── token_efficiency_evaluator.py # Token usage measurement
│   ├── parameter_optimizer.py        # Search parameter optimization
│   ├── run_evaluation.py             # Evaluation orchestrator
│   ├── datasets/                     # Evaluation datasets
│   │   ├── debug_scenarios.json      # Debug test scenarios
│   │   └── token_efficiency_scenarios.json # Token efficiency tests
│   └── README.md                     # Evaluation documentation
├── scripts/
│   ├── batch/                        # Windows batch scripts
│   │   ├── install_pytorch_cuda.bat  # PyTorch CUDA installation
│   │   ├── mcp_server_wrapper.bat    # MCP server wrapper script
│   │   ├── start_mcp_debug.bat       # Debug mode launcher
│   │   └── start_mcp_simple.bat      # Simple mode launcher
│   ├── powershell/                   # Windows PowerShell scripts
│   │   ├── configure_claude_code.ps1 # Claude Code MCP configuration
│   │   ├── hf_auth.ps1               # HuggingFace authentication helper
│   │   ├── install-windows.ps1       # Windows automated installer
│   │   └── start_mcp_server.ps1      # PowerShell MCP server launcher
│   ├── git/                          # Git workflow automation (13 scripts: 10 .bat + 3 .sh)
│   │   ├── commit.bat                # Privacy-protected commits
│   │   ├── sync_branches.bat         # Branch synchronization
│   │   ├── restore_local.bat         # Local file recovery
│   │   ├── merge_docs.bat            # Documentation-only merge
│   │   ├── cherry_pick_commits.bat   # Selective commit merging
│   │   ├── commit_enhanced.bat       # Enhanced commit with validations
│   │   ├── merge_with_validation.bat # Full merge with .gitattributes support
│   │   ├── validate_branches.bat     # Branch state validation (Windows cmd.exe)
│   │   ├── check_lint.bat/.sh        # Lint validation (cmd.exe + Git Bash)
│   │   ├── fix_lint.bat/.sh          # Auto-fix lint issues (cmd.exe + Git Bash)
│   │   ├── validate_branches.sh      # Branch validation (Git Bash/Linux/macOS)
│   │   ├── sync_status.bat           # Check synchronization status
│   │   └── rollback_merge.bat        # Rollback failed merges
│   ├── verify_installation.py        # Python verification system
│   └── verify_hf_auth.py             # HuggingFace auth verification
├── .claude/
│   └── commands/                     # Custom Claude Code commands
│       ├── create-pr.md              # Automated PR creation
│       ├── run-merge.md              # Guided merge workflow
│       └── validate-changes.md       # Pre-commit validation
├── .github/
│   └── workflows/                    # GitHub Actions automation
│       ├── branch-protection.yml     # Validation, testing, linting
│       ├── claude.yml                # Interactive @claude mentions
│       ├── docs-validation.yml       # Documentation quality checks
│       └── merge-development-to-main.yml # Manual merge workflow
├── docs/
│   ├── BENCHMARKS.md                 # Performance benchmarks
│   ├── HYBRID_SEARCH_CONFIGURATION_GUIDE.md # Search configuration
│   ├── INSTALLATION_GUIDE.md         # Installation instructions
│   └── claude_code_config.md         # Claude Code integration
├── CHANGELOG.md                      # Version history
├── start_mcp_server.bat              # Main launcher (Windows)
├── install-windows.bat               # Primary installer (Windows)
├── verify-installation.bat           # Installation verification
├── verify-hf-auth.bat                # HuggingFace auth verification
└── run_benchmarks.bat                # Benchmark launcher
```

### Data flow

```mermaid
graph TD
    A["Claude Code (MCP client)"] -->|index_directory| B["MCP Server"]
    B --> C{IncrementalIndexer}
    C --> D["ChangeDetector<br/>(Merkle DAG)"]
    C --> E["MultiLanguageChunker"]
    E --> F["Code Chunks"]
    C --> G["CodeEmbedder<br/>(EmbeddingGemma)"]
    G --> H["Embeddings"]
    C --> I["CodeIndexManager<br/>(FAISS CPU/GPU)"]
    H --> I
    D --> J["SnapshotManager"]
    C --> J
    B -->|search_code| K["Searcher"]
    K --> I
```
=======
### Management
>>>>>>> 0cc881e3

- `get_index_status` - Check index statistics
- `get_memory_status` - Monitor RAM/VRAM usage
- `cleanup_resources` - Free memory and caches
- `clear_index` - Reset search index
- `list_projects` - List indexed projects
- `switch_project` - Switch between projects

**Complete reference**: [MCP Tools Reference](docs/MCP_TOOLS_REFERENCE.md)

## Supported Languages

| Language | Extensions | Parser |
|----------|------------|--------|
| Python | `.py` | AST |
| JavaScript | `.js` | Tree-sitter |
| TypeScript | `.ts`, `.tsx` | Tree-sitter |
| Go | `.go` | Tree-sitter |
| Rust | `.rs` | Tree-sitter |
| C | `.c` | Tree-sitter |
| C++ | `.cpp`, `.cc`, `.cxx`, `.c++` | Tree-sitter |
| C# | `.cs` | Tree-sitter |
| GLSL | `.glsl`, `.frag`, `.vert`, `.comp`, `.geom`, `.tesc`, `.tese` | Tree-sitter |

**Total**: 19 file extensions across 9 programming languages

## Requirements

- **Python**: 3.11+ (tested with 3.11 and 3.12)
- **RAM**: 4GB minimum (8GB+ recommended for large codebases)
- **Disk**: 2-4GB free space (model cache + embeddings)
  - EmbeddingGemma: ~1.2GB
  - BGE-M3: ~2.2GB (optional)
- **Windows**: Windows 10/11 with PowerShell
- **PyTorch**: 2.6.0+ (auto-installed with CUDA 11.8/12.4/12.6 support)
- **GPU** (optional): NVIDIA GPU with CUDA for 8.6x faster indexing

Everything works on CPU if GPU unavailable.

## Configuration

### Environment Variables

```bash
# Storage directory (default: ~/.claude_code_search)
set CODE_SEARCH_STORAGE=C:\custom\path

# Embedding model
set CLAUDE_EMBEDDING_MODEL=BAAI/bge-m3  # or google/embeddinggemma-300m

# Search mode
set CLAUDE_SEARCH_MODE=hybrid  # or semantic, bm25, auto

# Multi-model routing
set CLAUDE_MULTI_MODEL_ENABLED=true
```

### Model Selection

| Model | Dimensions | VRAM | Best For |
|-------|------------|------|----------|
| **EmbeddingGemma-300m** (default) | 768 | 4-8GB | Fast, efficient, smaller projects |
| **BGE-M3** | 1024 | 8-16GB | Higher accuracy (+13.6% F1), production |
| **Qwen3-0.6B** | 1024 | 2.3GB | Routing pool, high efficiency |
| **CodeRankEmbed** | 768 | 2GB | Code-specific retrieval |

**Instant model switching**: <150ms with per-model index storage - no re-indexing needed!

**See also**: [Model Migration Guide](docs/MODEL_MIGRATION_GUIDE.md), [Advanced Features](docs/ADVANCED_FEATURES_GUIDE.md#multi-model-query-routing)

## Architecture

```
claude-context-local/
├── chunking/          # Multi-language AST/tree-sitter parsing
├── embeddings/        # Model loading & embedding generation
├── search/            # FAISS + BM25 hybrid search
├── merkle/            # Incremental indexing with change detection
├── graph/             # Call graph extraction & analysis
├── mcp_server/        # MCP server implementation (15 tools)
├── tools/             # Interactive indexing & search utilities
├── scripts/           # Installation & configuration
├── docs/              # Complete documentation
└── tests/             # 700+ tests (unit + integration)
```

**Storage** (~/.claude_code_search):

- `models/` - Downloaded embedding models
- `index/` - FAISS indices + metadata (SQLite)
- `merkle/` - Incremental indexing snapshots

**Complete architecture**: [Architecture Documentation](docs/ADVANCED_FEATURES_GUIDE.md)

## Troubleshooting

### Quick Diagnostics

```powershell
# Comprehensive system check
verify-installation.cmd

# Repair common issues
scripts\batch\repair_installation.bat
```

### Common Issues

1. **"No changes detected" but files modified**: Run force reindex or clear Merkle snapshots via repair tool
2. **Model download fails**: Check internet, disk space (2GB+), and HuggingFace authentication
3. **MCP tools not visible**: Run `.\scripts\batch\manual_configure.bat` to register server
4. **CUDA out of memory**: System auto-falls back to CPU (slower but functional)

**Complete troubleshooting guide**: [Installation Guide - Troubleshooting](docs/INSTALLATION_GUIDE.md#troubleshooting)

## Documentation

### Essential Guides

- [Installation Guide](docs/INSTALLATION_GUIDE.md) - Setup, configuration, troubleshooting
- [MCP Tools Reference](docs/MCP_TOOLS_REFERENCE.md) - Complete tool documentation
- [Advanced Features Guide](docs/ADVANCED_FEATURES_GUIDE.md) - Multi-model routing, graph search, optimization
- [CLAUDE.md Template](docs/CLAUDE_MD_TEMPLATE.md) - Project setup template

### Configuration & Performance

- [Hybrid Search Configuration](docs/HYBRID_SEARCH_CONFIGURATION_GUIDE.md) - Search modes and tuning
- [Model Migration Guide](docs/MODEL_MIGRATION_GUIDE.md) - Switching embedding models
- [Benchmarks](docs/BENCHMARKS.md) - Performance metrics and comparisons

### Development

- [Testing Guide](tests/TESTING_GUIDE.md) - Running tests (700+ passing)
- [Git Workflow](docs/GIT_WORKFLOW.md) - Contributing guidelines
- [Version History](docs/VERSION_HISTORY.md) - Changelog

**Complete index**: [Documentation Index](docs/DOCUMENTATION_INDEX.md)

## Contributing

This is a research project focused on intelligent code chunking and search. Feel free to experiment with:

- Different chunking strategies
- Alternative embedding models
- Enhanced metadata extraction
- Performance optimizations

See [Git Workflow](docs/GIT_WORKFLOW.md) for contribution guidelines.

## License

Licensed under the Apache License, Version 2.0. See the [LICENSE](LICENSE) file for details.

## Inspiration & Acknowledgments

This project draws inspiration from several excellent semantic code search implementations:

| Project | Author | Key Contribution |
|---------|--------|------------------|
| [claude-context](https://github.com/zilliztech/claude-context) | Zilliz | Original concept, cloud-based architecture, hybrid search with Milvus |
| [claude-context-local](https://github.com/FarhanAliRaza/claude-context-local) | Farhan Ali Raza | Local-first approach, cross-platform support |
| [chunkhound](https://github.com/chunkhound/chunkhound) | ChunkHound | Real-time indexing with watchdog, extensive language support (30+) |
| [codanna](https://github.com/bartolli/codanna) | Bartolli | High-performance Rust implementation, memory-mapped storage, profile system |

This Windows-focused implementation builds upon these foundations while adding unique capabilities including multi-model query routing, per-model index storage, and Python call graph analysis.

I am grateful to these projects and their maintainers for pioneering semantic code search for AI assistants.<|MERGE_RESOLUTION|>--- conflicted
+++ resolved
@@ -143,12 +143,6 @@
   → 1 (Index New Project) or 2 (Re-index Existing) or 3 (Force Re-index)
 ```
 
-<<<<<<< HEAD
-Results are saved to `benchmark_results/` directory (gitignored for privacy).
-See [docs/BENCHMARKS.md](docs/BENCHMARKS.md) for detailed performance metrics.
-
-## Search Modes & Performance
-=======
 ### Search Code
 
 Ask Claude Code naturally:
@@ -188,7 +182,6 @@
 **Configuration**: See [Hybrid Search Configuration Guide](docs/HYBRID_SEARCH_CONFIGURATION_GUIDE.md)
 
 ## MCP Tool Reference (For Claude Code)
->>>>>>> 0cc881e3
 
 These tools are available to Claude Code as `mcp__code-search__*` functions. You don't invoke them directly - Claude Code uses them automatically when you ask relevant questions. The [SKILL.md](.claude/skills/mcp-search-tool/SKILL.md) file guides Claude's tool usage for optimal results.
 
@@ -207,115 +200,7 @@
 - `list_embedding_models` - List available models
 - `switch_embedding_model` - Switch between models
 
-<<<<<<< HEAD
-```
-claude-context-local/
-├── chunking/                         # Multi-language chunking (22 extensions)
-│   ├── multi_language_chunker.py     # Unified orchestrator (Python AST + tree-sitter)
-│   ├── python_ast_chunker.py         # Python-specific chunking (rich metadata)
-│   └── tree_sitter.py                # Tree-sitter: JS/TS/JSX/TSX/Svelte/Go/Java/Rust/C/C++/C#/GLSL
-├── embeddings/
-│   └── embedder.py                   # EmbeddingGemma; device=auto (CUDA→MPS→CPU); offline cache
-├── search/
-│   ├── indexer.py                    # FAISS index (CPU by default; GPU when available)
-│   ├── searcher.py                   # Intelligent ranking & filters
-│   ├── incremental_indexer.py        # Merkle-driven incremental indexing
-│   ├── hybrid_searcher.py            # BM25 + semantic fusion
-│   ├── bm25_index.py                 # BM25 text search implementation
-│   ├── reranker.py                   # RRF (Reciprocal Rank Fusion) reranking
-│   └── config.py                     # Search configuration management
-├── merkle/
-│   ├── merkle_dag.py                 # Content-hash DAG of the workspace
-│   ├── change_detector.py            # Diffs snapshots to find changed files
-│   └── snapshot_manager.py           # Snapshot persistence & stats
-├── mcp_server/
-│   └── server.py                     # MCP tools for Claude Code (stdio/HTTP)
-├── tools/                            # Development utilities
-│   ├── index_project.py              # Interactive project indexing
-│   ├── search_helper.py              # Standalone search interface
-│   └── auto_tune_search.py           # Parameter optimization tool
-├── evaluation/                       # Comprehensive evaluation framework
-│   ├── base_evaluator.py             # Base evaluation framework
-│   ├── semantic_evaluator.py         # Search quality evaluation
-│   ├── token_efficiency_evaluator.py # Token usage measurement
-│   ├── parameter_optimizer.py        # Search parameter optimization
-│   ├── run_evaluation.py             # Evaluation orchestrator
-│   ├── datasets/                     # Evaluation datasets
-│   │   ├── debug_scenarios.json      # Debug test scenarios
-│   │   └── token_efficiency_scenarios.json # Token efficiency tests
-│   └── README.md                     # Evaluation documentation
-├── scripts/
-│   ├── batch/                        # Windows batch scripts
-│   │   ├── install_pytorch_cuda.bat  # PyTorch CUDA installation
-│   │   ├── mcp_server_wrapper.bat    # MCP server wrapper script
-│   │   ├── start_mcp_debug.bat       # Debug mode launcher
-│   │   └── start_mcp_simple.bat      # Simple mode launcher
-│   ├── powershell/                   # Windows PowerShell scripts
-│   │   ├── configure_claude_code.ps1 # Claude Code MCP configuration
-│   │   ├── hf_auth.ps1               # HuggingFace authentication helper
-│   │   ├── install-windows.ps1       # Windows automated installer
-│   │   └── start_mcp_server.ps1      # PowerShell MCP server launcher
-│   ├── git/                          # Git workflow automation (13 scripts: 10 .bat + 3 .sh)
-│   │   ├── commit.bat                # Privacy-protected commits
-│   │   ├── sync_branches.bat         # Branch synchronization
-│   │   ├── restore_local.bat         # Local file recovery
-│   │   ├── merge_docs.bat            # Documentation-only merge
-│   │   ├── cherry_pick_commits.bat   # Selective commit merging
-│   │   ├── commit_enhanced.bat       # Enhanced commit with validations
-│   │   ├── merge_with_validation.bat # Full merge with .gitattributes support
-│   │   ├── validate_branches.bat     # Branch state validation (Windows cmd.exe)
-│   │   ├── check_lint.bat/.sh        # Lint validation (cmd.exe + Git Bash)
-│   │   ├── fix_lint.bat/.sh          # Auto-fix lint issues (cmd.exe + Git Bash)
-│   │   ├── validate_branches.sh      # Branch validation (Git Bash/Linux/macOS)
-│   │   ├── sync_status.bat           # Check synchronization status
-│   │   └── rollback_merge.bat        # Rollback failed merges
-│   ├── verify_installation.py        # Python verification system
-│   └── verify_hf_auth.py             # HuggingFace auth verification
-├── .claude/
-│   └── commands/                     # Custom Claude Code commands
-│       ├── create-pr.md              # Automated PR creation
-│       ├── run-merge.md              # Guided merge workflow
-│       └── validate-changes.md       # Pre-commit validation
-├── .github/
-│   └── workflows/                    # GitHub Actions automation
-│       ├── branch-protection.yml     # Validation, testing, linting
-│       ├── claude.yml                # Interactive @claude mentions
-│       ├── docs-validation.yml       # Documentation quality checks
-│       └── merge-development-to-main.yml # Manual merge workflow
-├── docs/
-│   ├── BENCHMARKS.md                 # Performance benchmarks
-│   ├── HYBRID_SEARCH_CONFIGURATION_GUIDE.md # Search configuration
-│   ├── INSTALLATION_GUIDE.md         # Installation instructions
-│   └── claude_code_config.md         # Claude Code integration
-├── CHANGELOG.md                      # Version history
-├── start_mcp_server.bat              # Main launcher (Windows)
-├── install-windows.bat               # Primary installer (Windows)
-├── verify-installation.bat           # Installation verification
-├── verify-hf-auth.bat                # HuggingFace auth verification
-└── run_benchmarks.bat                # Benchmark launcher
-```
-
-### Data flow
-
-```mermaid
-graph TD
-    A["Claude Code (MCP client)"] -->|index_directory| B["MCP Server"]
-    B --> C{IncrementalIndexer}
-    C --> D["ChangeDetector<br/>(Merkle DAG)"]
-    C --> E["MultiLanguageChunker"]
-    E --> F["Code Chunks"]
-    C --> G["CodeEmbedder<br/>(EmbeddingGemma)"]
-    G --> H["Embeddings"]
-    C --> I["CodeIndexManager<br/>(FAISS CPU/GPU)"]
-    H --> I
-    D --> J["SnapshotManager"]
-    C --> J
-    B -->|search_code| K["Searcher"]
-    K --> I
-```
-=======
 ### Management
->>>>>>> 0cc881e3
 
 - `get_index_status` - Check index statistics
 - `get_memory_status` - Monitor RAM/VRAM usage

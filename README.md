--- conflicted
+++ resolved
@@ -1,24 +1,24 @@
 ```
- ██████╗ ██╗       █████╗  ██╗   ██╗ ██████╗  ███████╗
-██╔════╝ ██║      ██╔══██╗ ██║   ██║ ██╔══██╗ ██╔════╝
-██║      ██║      ███████║ ██║   ██║ ██║  ██║ █████╗
-██║      ██║      ██╔══██║ ██║   ██║ ██║  ██║ ██╔══╝
-╚██████╗ ███████╗ ██║  ██║ ╚██████╔╝ ██████╔╝ ███████╗
- ╚═════╝ ╚══════╝ ╚═╝  ╚═╝  ╚═════╝  ╚═════╝  ╚══════╝
-
- ██████╗  ██████╗  ███╗   ██╗ ████████╗ ███████╗ ██╗  ██╗ ████████╗
-██╔════╝ ██╔═══██╗ ████╗  ██║ ╚══██╔══╝ ██╔════╝ ╚██╗██╔╝ ╚══██╔══╝
-██║      ██║   ██║ ██╔██╗ ██║    ██║    █████╗    ╚███╔╝     ██║
-██║      ██║   ██║ ██║╚██╗██║    ██║    ██╔══╝    ██╔██╗     ██║
-╚██████╗ ╚██████╔╝ ██║ ╚████║    ██║    ███████╗ ██╔╝ ██╗    ██║
- ╚═════╝  ╚═════╝  ╚═╝  ╚═══╝    ╚═╝    ╚══════╝ ╚═╝  ╚═╝    ╚═╝
-
-██╗       ██████╗   ██████╗  █████╗  ██╗
-██║      ██╔═══██╗ ██╔════╝ ██╔══██╗ ██║
-██║      ██║   ██║ ██║      ███████║ ██║
-██║      ██║   ██║ ██║      ██╔══██║ ██║
-███████╗ ╚██████╔╝ ╚██████╗ ██║  ██║ ███████╗
-╚══════╝  ╚═════╝   ╚═════╝ ╚═╝  ╚═╝ ╚══════╝
+  ██████╗ ██╗       █████╗  ██╗   ██╗ ██████╗  ███████╗
+ ██╔════╝ ██║      ██╔══██╗ ██║   ██║ ██╔══██╗ ██╔════╝
+ ██║      ██║      ███████║ ██║   ██║ ██║  ██║ █████╗
+ ██║      ██║      ██╔══██║ ██║   ██║ ██║  ██║ ██╔══╝
+ ╚██████╗ ███████╗ ██║  ██║ ╚██████╔╝ ██████╔╝ ███████╗
+  ╚═════╝ ╚══════╝ ╚═╝  ╚═╝  ╚═════╝  ╚═════╝  ╚══════╝
+
+  ██████╗  ██████╗  ███╗   ██╗ ████████╗ ███████╗ ██╗  ██╗ ████████╗
+ ██╔════╝ ██╔═══██╗ ████╗  ██║ ╚══██╔══╝ ██╔════╝ ╚██╗██╔╝ ╚══██╔══╝
+ ██║      ██║   ██║ ██╔██╗ ██║    ██║    █████╗    ╚███╔╝     ██║
+ ██║      ██║   ██║ ██║╚██╗██║    ██║    ██╔══╝    ██╔██╗     ██║
+ ╚██████╗ ╚██████╔╝ ██║ ╚████║    ██║    ███████╗ ██╔╝ ██╗    ██║
+  ╚═════╝  ╚═════╝  ╚═╝  ╚═══╝    ╚═╝    ╚══════╝ ╚═╝  ╚═╝    ╚═╝
+
+ ██╗       ██████╗   ██████╗  █████╗  ██╗
+ ██║      ██╔═══██╗ ██╔════╝ ██╔══██╗ ██║
+ ██║      ██║   ██║ ██║      ███████║ ██║
+ ██║      ██║   ██║ ██║      ██╔══██║ ██║
+ ███████╗ ╚██████╔╝ ╚██████╗ ██║  ██║ ███████╗
+ ╚══════╝  ╚═════╝   ╚═════╝ ╚═╝  ╚═╝ ╚══════╝
 
 ```
 
@@ -33,10 +33,7 @@
 
 An intelligent code search system that uses Google's EmbeddingGemma model and advanced multi-language chunking to provide semantic search capabilities across 22 file extensions and 11 programming languages, integrated with Claude Code via MCP (Model Context Protocol).
 
-<<<<<<< HEAD
-=======
-
->>>>>>> 7324306b
+
 ## ✅ Production Ready
 
 - Core functionality fully operational
@@ -72,7 +69,7 @@
 
 ## Why this
 
-Claude's code context is powerful, but sending your code to the cloud costs tokens and raises privacy concerns. This project keeps semantic code search entirely on your machine. It integrates with Claude Code via MCP, so you keep the same workflow—just faster, cheaper, and private.
+Claude’s code context is powerful, but sending your code to the cloud costs tokens and raises privacy concerns. This project keeps semantic code search entirely on your machine. It integrates with Claude Code via MCP, so you keep the same workflow—just faster, cheaper, and private.
 
 ## Requirements
 
@@ -176,12 +173,9 @@
 ```powershell
 # One-time setup to register MCP server with Claude Code
 scripts\powershell\configure_claude_code.ps1 -Global
-<<<<<<< HEAD
-=======
 
 # Manual registration (alternative)
 claude mcp add code-search --scope user -- "F:\path\to\claude-context-MCP\.venv\Scripts\python.exe" -m mcp_server.server
->>>>>>> 7324306b
 ```
 
 ### 3) Use in Claude Code

--- conflicted
+++ resolved
@@ -30,11 +30,7 @@
       pull-requests: write  # Allow Claude to comment on PRs and issues
       issues: write  # Allow Claude to comment on issues
       id-token: write
-<<<<<<< HEAD
-      actions: read # Required for Claude to read CI results on PRs
-=======
       actions: read  # Required for Claude to read CI results on PRs
->>>>>>> 58d1dad6
 
     steps:
       - name: Checkout repository
@@ -46,16 +42,5 @@
         id: claude
         uses: anthropics/claude-code-action@v1
         with:
-          claude_code_oauth_token: ${{ secrets.CLAUDE_CODE_OAUTH_TOKEN }}
-
-          # This is an optional setting that allows Claude to read CI results on PRs
-          additional_permissions: |
-            actions: read
-
-          # Optional: Give a custom prompt to Claude. If this is not specified, Claude will perform the instructions specified in the comment that tagged it.
-          # prompt: 'Update the pull request description to include a summary of changes.'
-
-          # Optional: Add claude_args to customize behavior and configuration
-          # See https://github.com/anthropics/claude-code-action/blob/main/docs/usage.md
-          # or https://docs.claude.com/en/docs/claude-code/sdk#command-line for available options
-          # claude_args: '--model claude-opus-4-1-20250805 --allowed-tools Bash(gh pr:*)'
+          anthropic_api_key: ${{ secrets.ANTHROPIC_API_KEY }}
+          allowed_bots: "*"  # Allow all bots (including claude[bot])
--- conflicted
+++ resolved
@@ -3,6 +3,8 @@
 ## Overview
 
 This guide covers the complete installation process for the Claude Context MCP system, a **Windows-optimized general-purpose semantic code search tool** for software development. The system provides streamlined installation with automated CUDA detection and comprehensive verification.
+
+> **📁 Archived Content**: Development tools, test scripts, and TouchDesigner-specific features have been preserved in `_archive/` directory. See `_archive/README.md` for details.
 
 ## Table of Contents
 
@@ -210,10 +212,6 @@
 #### Development Debug Tools
 
 ```powershell
-<<<<<<< HEAD
-# Unit tests for developers
-.venv\Scripts\python.exe -m pytest tests/unit/ -v
-=======
 # Development and debug tools available in archive
 _archive/test_scripts/test-cpu-mode.bat     # CPU-only mode testing
 _archive/debug_tools/debug_*.py            # Component-specific debugging
@@ -262,7 +260,6 @@
 ```powershell
 # Minimal output for production use
 scripts\batch\start_mcp_simple.bat
->>>>>>> 7324306b
 ```
 
 **Features:**
@@ -455,8 +452,9 @@
 For issues not covered in this guide:
 
 1. Check the GitHub Issues for your repository
-2. Run diagnostic commands from the troubleshooting section
-3. Provide system information when reporting bugs
+2. Review CLAUDE.md for project-specific documentation
+3. Run diagnostic commands from the troubleshooting section
+4. Provide system information when reporting bugs
 
 ---
 
@@ -481,6 +479,6 @@
 ### File Locations
 
 - **Scripts**: `scripts/powershell/` (Windows PowerShell), `scripts/batch/` (Windows batch)
-- **Configuration**: `pyproject.toml`
+- **Configuration**: `CLAUDE.md`, `pyproject.toml`
 - **Cache**: `~/.claude_code_search/`
 - **Logs**: MCP server stdout/stderr